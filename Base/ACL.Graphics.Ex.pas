﻿{*********************************************}
{*                                           *}
{*        Artem's Components Library         *}
{*         Extended Graphic Library          *}
{*                                           *}
{*            (c) Artem Izmaylov             *}
{*                 2006-2023                 *}
{*                www.aimp.ru                *}
{*                                           *}
{*********************************************}

unit ACL.Graphics.Ex;

{$I ACL.Config.inc}

interface

uses
  Winapi.GDIPAPI,
  Winapi.Messages,
  Winapi.Windows,
  // System
  System.Classes,
  System.Math,
  System.SysUtils,
  System.Types,
  System.UITypes,
  // VCL
  Vcl.Graphics,
  // ACL
  ACL.Classes,
  ACL.Classes.Collections,
  ACL.Graphics,
  ACL.Graphics.Images,
  ACL.Graphics.SkinImage,
  ACL.Utils.Common,
  ACL.Utils.FileSystem;

type
  // Refer to following articles for more information:
  //  https://en.wikipedia.org/wiki/Blend_modes
  //  https://en.wikipedia.org/wiki/Alpha_compositing
  TACLBlendMode = (bmNormal, bmMultiply, bmScreen, bmOverlay, bmAddition,
    bmSubstract, bmDifference, bmDivide, bmLighten, bmDarken, bmGrayscale);

{$REGION ' Layers '}

  { TACLBitmapLayer }

  TACLBitmapLayer = class(TACLDib)
  public
<<<<<<< HEAD
    constructor Create(const R: TRect); overload;
    constructor Create(const S: TSize); overload;
    constructor Create(const W, H: Integer); overload; virtual;
    destructor Destroy; override;
    procedure Assign(ALayer: TACLBitmapLayer);
    procedure AssignParams(DC: HDC);
    function Clone(out AData: PRGBQuadArray): Boolean;
    function CoordToFlatIndex(X, Y: Integer): Integer; inline;
    //
    procedure ApplyTint(const AColor: TColor); overload;
    procedure ApplyTint(const AColor: TRGBQuad); overload;
    procedure Flip(AHorizontally, AVertically: Boolean);
    procedure MakeDisabled(AIgnoreMask: Boolean = False);
    procedure MakeMirror(ASize: Integer);
    procedure MakeOpaque;
    procedure MakeTransparent(AColor: TColor);
    procedure Premultiply(R: TRect); overload;
    procedure Premultiply; overload;
    procedure Reset(const R: TRect); overload;
    procedure Reset; overload;
    procedure Resize(ANewWidth, ANewHeight: Integer); overload;
    procedure Resize(const R: TRect); overload;
    //
    procedure DrawBlend(DC: HDC; const P: TPoint; AAlpha: Byte = MaxByte); overload;
    procedure DrawBlend(DC: HDC; const P: TPoint; AMode: TACLBlendMode; AAlpha: Byte = MaxByte); overload;
    procedure DrawBlend(DC: HDC; const R: TRect; AAlpha: Byte = MaxByte; ASmoothStretch: Boolean = False); overload;
    procedure DrawCopy(DC: HDC; const P: TPoint); overload;
    procedure DrawCopy(DC: HDC; const R: TRect; ASmoothStretch: Boolean = False); overload;
    //
    property Bitmap: HBITMAP read FBitmap;
    property Canvas: TCanvas read GetCanvas;
    property ClientRect: TRect read GetClientRect;
    property ColorCount: Integer read FColorCount;
    property Colors: PRGBQuadArray read FColors;
    property Empty: Boolean read GetEmpty;
    property Handle: HDC read FHandle;
    property Height: Integer read FHeight;
    property Width: Integer read FWidth;
=======
    procedure DrawBlend(DC: HDC; const P: TPoint;
      AMode: TACLBlendMode; AAlpha: Byte = MaxByte); overload;
    procedure DrawBlend(DC: HDC; const R: TRect;
      AAlpha: Byte = MaxByte; ASmoothStretch: Boolean = False); overload;
>>>>>>> 71b1194c
  end;

  { TACLCacheLayer }

  TACLCacheLayer = class(TACLBitmapLayer)
  strict private
    FIsDirty: Boolean;
  public
    procedure AfterConstruction; override;
    function CheckNeedUpdate(const R: TRect): Boolean;
    procedure Drop;
    //
    property IsDirty: Boolean read FIsDirty write FIsDirty;
  end;

  { TACLMaskLayer }

  TACLMaskLayer = class(TACLBitmapLayer)
  strict private
    FMask: PByte;
    FMaskFrameIndex: Integer;
    FMaskInfo: TACLSkinImageFrameState;
    FMaskInfoValid: Boolean;
    FOpaqueRange: TPoint;

    procedure ApplyMaskCore(AClipArea: PRect = nil); overload;
    procedure ApplyMaskCore(AMask: PByte; AColors: PACLPixel32; ACount: Integer); overload; inline;
  protected
    procedure FreeHandles; override;
  public
    procedure ApplyMask; overload; inline;
    procedure ApplyMask(const AClipArea: TRect); overload; inline;
    procedure LoadMask; overload;
    procedure LoadMask(AImage: TACLSkinImage; AMaskFrameIndex: Integer); overload;
    procedure UnloadMask;
  end;

{$ENDREGION}

{$REGION ' Blur '}

  { IACLBlurFilterCore }

  IACLBlurFilterCore = interface
  ['{89DD6E84-C6CB-4367-90EC-3943D5593372}']
    procedure Apply(LayerDC: HDC; Colors: PACLPixel32; Width, Height: Integer);
    function GetSize: Integer;
  end;

  { TACLBlurFilter }

  TACLBlurFilter = class
  public const
    MaxRadius = 32;
  strict private
    FCore: IACLBlurFilterCore;
    FRadius: Integer;
    FSize: Integer;

    procedure SetRadius(AValue: Integer);
  protected
    class var FCreateCoreProc: TFunc<Integer, IACLBlurFilterCore>;
  {$IFDEF ACL_BLURFILTER_USE_SHARED_RESOURCES}
    class var FShare: TACLValueCacheManager<Integer, IACLBlurFilterCore>;
  {$ENDIF}
  public
  {$IFDEF ACL_BLURFILTER_USE_SHARED_RESOURCES}
    class constructor Create;
    class destructor Destroy;
  {$ENDIF}
    constructor Create;
    procedure Apply(ALayer: TACLBitmapLayer); overload;
    procedure Apply(ALayerDC: HDC; AColors: PACLPixel32; AWidth, AHeight: Integer); overload;
    //
    property Radius: Integer read FRadius write SetRadius;
    property Size: Integer read FSize;
  end;

{$ENDREGION}

{$REGION ' Abstract 2D Render '}

  TACL2DRender = class;
  TACL2DRenderStrokeStyle = (ssSolid, ssDash, ssDot, ssDashDot, ssDashDotDot);

  { IACL2DRenderGdiCompatible }

  TACL2DRenderGdiDrawProc = reference to procedure (DC: HDC; out UpdateRect: TRect);
  IACL2DRenderGdiCompatible = interface
  ['{D4065B50-E628-4E99-AD58-DF771293C551}']
    procedure GdiDraw(Proc: TACL2DRenderGdiDrawProc);
  end;

  { TACL2DRenderResource }

  TACL2DRenderResource = class
  protected
    FOwner: TACL2DRender;
  public
    constructor Create(AOwner: TACL2DRender);
    procedure Release; virtual;
  end;

  { TACL2DRenderImage }

  PACL2DRenderImage = ^TACL2DRenderImage;
  TACL2DRenderImage = class(TACL2DRenderResource)
  protected
    FHeight: Integer;
    FWidth: Integer;
  public
    function ClientRect: TRect; inline;
    function Empty: Boolean; inline;
    property Height: Integer read FHeight;
    property Width: Integer read FWidth;
  end;

  { TACL2DRenderImageAttributes }

  TACL2DRenderImageAttributes = class(TACL2DRenderResource)
  strict private
    FTintColor: TAlphaColor;
    FAlpha: Byte;
  protected
    procedure SetAlpha(AValue: Byte); virtual;
    procedure SetTintColor(AValue: TAlphaColor); virtual;
  public
    procedure AfterConstruction; override;
    property Alpha: Byte read FAlpha write SetAlpha;
    property TintColor: TAlphaColor read FTintColor write SetTintColor;
  end;

  { TACL2DRenderPath }

  TACL2DRenderPath = class(TACL2DRenderResource)
  public
    procedure AddArc(CX, CY, RadiusX, RadiusY, StartAngle, SweepAngle: Single); virtual; abstract;
    procedure AddLine(X1, Y1, X2, Y2: Single); virtual; abstract;
    procedure AddRect(const R: TRectF); virtual;
    procedure AddRoundRect(const R: TRectF; RadiusX, RadiusY: Single);
    procedure FigureClose; virtual; abstract;
    procedure FigureStart; virtual; abstract;
  end;

  { TACL2DRender }

  TACL2DRender = class(TACLUnknownObject)
  public
    procedure BeginPaint(DC: HDC; const BoxRect: TRect); overload;
    procedure BeginPaint(DC: HDC; const BoxRect, UpdateRect: TRect); overload; virtual; abstract;
    procedure EndPaint; virtual; abstract;

    function IsValid(const AResource: TACL2DRenderResource): Boolean; inline;

    // Clipping
    function IntersectClipRect(const R: TRect): Boolean; virtual; abstract;
    function IsVisible(const R: TRect): Boolean; virtual; abstract;
    procedure RestoreClipRegion; virtual; abstract;
    procedure SaveClipRegion; virtual; abstract;

    // Ellipse
    procedure Ellipse(const R: TRect; Color, StrokeColor: TAlphaColor;
      StrokeWidth: Single = 1; StrokeStyle: TACL2DRenderStrokeStyle = ssSolid);
    procedure DrawEllipse(const R: TRect; Color: TAlphaColor;
      Width: Single = 1; Style: TACL2DRenderStrokeStyle = ssSolid); overload;
    procedure DrawEllipse(X1, Y1, X2, Y2: Single; Color: TAlphaColor;
      Width: Single = 1; Style: TACL2DRenderStrokeStyle = ssSolid); overload; virtual; abstract;
    procedure FillEllipse(const R: TRect; Color: TAlphaColor); overload;
    procedure FillEllipse(X1, Y1, X2, Y2: Single; Color: TAlphaColor); overload; virtual; abstract;

    // Line
    procedure Line(X1, Y1, X2, Y2: Single; Color: TAlphaColor;
      Width: Single = 1; Style: TACL2DRenderStrokeStyle = ssSolid); overload; virtual; abstract;
    procedure Line(const Points: array of TPoint; Color: TAlphaColor;
      Width: Single = 1; Style: TACL2DRenderStrokeStyle = ssSolid); overload;
    procedure Line(const Points: PPoint; Count: Integer; Color: TAlphaColor;
      Width: Single = 1; Style: TACL2DRenderStrokeStyle = ssSolid); overload; virtual; abstract;

    // Images
    function CreateImage(Bitmap: TBitmap): TACL2DRenderImage; overload; virtual;
    function CreateImage(Colors: PACLPixel32; Width, Height: Integer;
      AlphaFormat: TAlphaFormat = afDefined): TACL2DRenderImage; overload; virtual; abstract;
    function CreateImage(Image: TACLBitmapLayer): TACL2DRenderImage; overload; virtual;
    function CreateImage(Image: TACLImage): TACL2DRenderImage; overload; virtual;
    function CreateImageAttributes: TACL2DRenderImageAttributes; virtual; abstract;
    procedure DrawImage(Image: TACLBitmapLayer; const TargetRect: TRect; Cache: PACL2DRenderImage = nil); overload;
    procedure DrawImage(Image: TACL2DRenderImage; const TargetRect: TRect; Alpha: Byte = MaxByte); overload;
    procedure DrawImage(Image: TACL2DRenderImage;
      const TargetRect, SourceRect: TRect; Alpha: Byte = MaxByte); overload; virtual; abstract;
    procedure DrawImage(Image: TACL2DRenderImage;
      const TargetRect, SourceRect: TRect; Attributes: TACL2DRenderImageAttributes); overload; virtual; abstract;

    // Rectangles
    procedure Rectangle(const R: TRect; Color, StrokeColor: TAlphaColor;
      StrokeWidth: Single = 1; StrokeStyle: TACL2DRenderStrokeStyle = ssSolid);
    procedure DrawRectangle(const R: TRect; Color: TAlphaColor;
      Width: Single = 1; Style: TACL2DRenderStrokeStyle = ssSolid); overload;
    procedure DrawRectangle(X1, Y1, X2, Y2: Single; Color: TAlphaColor;
      Width: Single = 1; Style: TACL2DRenderStrokeStyle = ssSolid); overload; virtual; abstract;
    procedure FillHatchRectangle(const R: TRect; Color1, Color2: TAlphaColor; Size: Integer); virtual; abstract;
    procedure FillRectangle(const R: TRect; Color: TAlphaColor); overload;
    procedure FillRectangle(X1, Y1, X2, Y2: Single; Color: TAlphaColor); overload; virtual; abstract;

    // Text
    procedure DrawText(const Text: string; const R: TRect; Color: TAlphaColor; Font: TFont;
      HorzAlign: TAlignment = taLeftJustify; VertAlign: TVerticalAlignment = taVerticalCenter;
      WordWrap: Boolean = False); virtual; abstract;

    // Paths
    function CreatePath: TACL2DRenderPath; virtual; abstract;
    procedure DrawPath(Path: TACL2DRenderPath; Color: TAlphaColor;
      Width: Single = 1; Style: TACL2DRenderStrokeStyle = ssSolid); virtual; abstract;
    procedure FillPath(Path: TACL2DRenderPath; Color: TAlphaColor); virtual; abstract;

    // Polygons
    procedure Polygon(const Points: array of TPoint; Color, StrokeColor: TAlphaColor;
      StrokeWidth: Single = 1; StrokeStyle: TACL2DRenderStrokeStyle = ssSolid); virtual;
    procedure DrawPolygon(const Points: array of TPoint; Color: TAlphaColor;
      Width: Single = 1; Style: TACL2DRenderStrokeStyle = ssSolid); virtual; abstract;
    procedure FillPolygon(const Points: array of TPoint; Color: TAlphaColor); virtual; abstract;

    // World Transform
    procedure ModifyWorldTransform(const XForm: TXForm); virtual; abstract;
    procedure RestoreWorldTransform; virtual; abstract;
    procedure SaveWorldTransform; virtual; abstract;
    procedure ScaleWorldTransform(Scale: Single); overload;
    procedure ScaleWorldTransform(ScaleX, ScaleY: Single); overload; virtual;
    procedure SetWorldTransform(const XForm: TXForm); virtual; abstract;
    procedure TransformPoints(Points: PPointF; Count: Integer); virtual; abstract;
    procedure TranslateWorldTransform(OffsetX, OffsetY: Single); virtual;
  end;

{$ENDREGION}

  // BackgroundLayer is a target layer
  TACLBlendFunction = procedure (BackgroundLayer, ForegroundLayer: TACLBitmapLayer; Alpha: Byte) of object;

var
  FBlendFunctions: array[TACLBlendMode] of TACLBlendFunction;

implementation

uses
  // ACL
  ACL.FastCode,
  ACL.Geometry,
  ACL.Graphics.Ex.Gdip,
  ACL.Math,
  ACL.Threading;

type
  TACLImageAccess = class(TACLImage);

{$REGION 'Software-based filters implementation'}
type

  { TACLSoftwareImplBlendMode }

  TACLSoftwareImplBlendMode = class
  strict private type
  {$REGION 'Internal Types'}
    TChunk = class
    protected
      Count: Integer;
      Source: PACLPixel32;
      Target: PACLPixel32;
    end;

    TChunks = class(TACLObjectList<TChunk>);

    TCalculateMatrixProc = function (const Source, Target: Integer): Integer;
  {$ENDREGION}
  strict private
    class var FAdditionMatrix: PACLPixelMap;
    class var FDarkenMatrix: PACLPixelMap;
    class var FDifferenceMatrix: PACLPixelMap;
    class var FDivideMatrix: PACLPixelMap;
    class var FLightenMatrix: PACLPixelMap;
    class var FMultiplyMatrix: PACLPixelMap;
    class var FOverlayMatrix: PACLPixelMap;
    class var FScreenMatrix: PACLPixelMap;
    class var FSubstractMatrix: PACLPixelMap;

    class var FLock: TACLCriticalSection;
    class var FWorkMatrix: PACLPixelMap;
    class var FWorkOpacity: Byte;

    class function BuildChunks(ATarget, ASource: TACLBitmapLayer): TChunks;
    class procedure InitializeMatrix(var AMatrix: PACLPixelMap; AProc: TCalculateMatrixProc);
    class procedure ProcessByMatrix(Chunk: TChunk); static;
    class procedure ProcessGrayScale(Chunk: TChunk); static;

    class function CalculateAdditionMatrix(const ASource, ATarget: Integer): Integer; static;
    class function CalculateDarkenMatrix(const ASource, ATarget: Integer): Integer; static;
    class function CalculateDifferenceMatrix(const ASource, ATarget: Integer): Integer; static;
    class function CalculateDivideMatrix(const ASource, ATarget: Integer): Integer; static;
    class function CalculateLightenMatrix(const ASource, ATarget: Integer): Integer; static;
    class function CalculateMultiplyMatrix(const ASource, ATarget: Integer): Integer; static;
    class function CalculateOverlayMatrix(const ASource, ATarget: Integer): Integer; static;
    class function CalculateScreenMatrix(const ASource, ATarget: Integer): Integer; static;
    class function CalculateSubstractMatrix(const ASource, ATarget: Integer): Integer; static;
  protected
    // General
    class procedure Run(ABackgroundLayer, AForegroundLayer: TACLBitmapLayer;
      AProc: TACLMultithreadedOperation.TFilterProc; AOpacity: Byte); overload;
    class procedure Run(ABackgroundLayer, AForegroundLayer: TACLBitmapLayer;
      var AMatrix: PACLPixelMap; AProc: TCalculateMatrixProc; AOpacity: Byte); overload;
  public
    class procedure Register;
    class procedure Unregister;
    // Blend Functions
    class procedure DoAddition(ABackgroundLayer, AForegroundLayer: TACLBitmapLayer; AAlpha: Byte);
    class procedure DoDarken(ABackgroundLayer, AForegroundLayer: TACLBitmapLayer; AAlpha: Byte);
    class procedure DoDifference(ABackgroundLayer, AForegroundLayer: TACLBitmapLayer; AAlpha: Byte);
    class procedure DoDivide(ABackgroundLayer, AForegroundLayer: TACLBitmapLayer; AAlpha: Byte);
    class procedure DoGrayScale(ABackgroundLayer, AForegroundLayer: TACLBitmapLayer; AAlpha: Byte);
    class procedure DoLighten(ABackgroundLayer, AForegroundLayer: TACLBitmapLayer; AAlpha: Byte);
    class procedure DoMultiply(ABackgroundLayer, AForegroundLayer: TACLBitmapLayer; AAlpha: Byte);
    class procedure DoNormal(ABackgroundLayer, AForegroundLayer: TACLBitmapLayer; AAlpha: Byte);
    class procedure DoOverlay(ABackgroundLayer, AForegroundLayer: TACLBitmapLayer; AAlpha: Byte);
    class procedure DoScreen(ABackgroundLayer, AForegroundLayer: TACLBitmapLayer; AAlpha: Byte);
    class procedure DoSubstract(ABackgroundLayer, AForegroundLayer: TACLBitmapLayer; AAlpha: Byte);
  end;

  { TACLSoftwareImplGaussianBlur }

  TACLSoftwareImplGaussianBlur = class(TInterfacedObject, IACLBlurFilterCore)
  strict private type
  {$REGION 'Internal Types'}

    TChunk = class
    strict private
      FBuffer: PACLPixel32;
      FFilter: TACLSoftwareImplGaussianBlur;
    protected
      Colors: PACLPixel32;
      Index1: Integer;
      Index2: Integer;
      LineWidth: Integer;
      ScanCount: Integer;
      ScanStep: Integer;
    public
      constructor Create(AFilter: TACLSoftwareImplGaussianBlur; AMaxLineSize: Integer);
      destructor Destroy; override;
      procedure ApplyTo; overload;
      procedure ApplyTo(AColors: PACLPixel32; ACount, AStep: Integer); overload;
    end;

    TChunks = class(TACLObjectList<TChunk>);
  {$ENDREGION}
  strict private
    FRadius: Double;
    FSize: Integer;
  protected const
    MaxSize = 20;
    WeightResolution = 10000;
  protected
    FWeights: array [-MaxSize..MaxSize, Byte] of Integer;

    class procedure Process(Chunk: Pointer); static;
    property Size: Integer read FSize;
  public
    constructor Create(ARadius: Integer);
    class function CreateBlurFilterCore(ARadius: Integer): IACLBlurFilterCore; static;
    // IACLBlurFilterCore
    procedure Apply(DC: HDC; AColors: PACLPixel32; AWidth, AHeight: Integer);
    function GetSize: Integer;
  end;

  { TACLSoftwareImplStackBlur }

  // Stack Blur Algorithm by Mario Klingemann <mario@quasimondo.com>
  TACLSoftwareImplStackBlur = class(TInterfacedObject, IACLBlurFilterCore)
  strict private
    FDivSum: Integer;
    FDivValues: PIntegerArray;
    FRadius: Integer;
    FRadiusBias: array[-TACLBlurFilter.MaxRadius..TACLBlurFilter.MaxRadius] of Integer;
    FStack: PAlphaColorArray;
    FStackOffset: Integer;
    FStackOffsets: PIntegerArray;
    FValueDiv: Integer;
  public
    constructor Create(ARadius: Integer);
    destructor Destroy; override;
    class function CreateBlurFilterCore(ARadius: Integer): IACLBlurFilterCore; static;
    class procedure Register;
    // IACLBlurFilterCore
    procedure Apply(DC: HDC; AColors: PACLPixel32; AWidth, AHeight: Integer);
    function GetSize: Integer;
  end;

{ TACLSoftwareImplBlendMode }

class procedure TACLSoftwareImplBlendMode.Register;
begin
  FLock := TACLCriticalSection.Create;
  FBlendFunctions[bmAddition] := DoAddition;
  FBlendFunctions[bmDarken] := DoDarken;
  FBlendFunctions[bmDifference] := DoDifference;
  FBlendFunctions[bmDivide] := DoDivide;
  FBlendFunctions[bmGrayscale] := DoGrayScale;
  FBlendFunctions[bmLighten] := DoLighten;
  FBlendFunctions[bmMultiply] := DoMultiply;
  FBlendFunctions[bmNormal] := DoNormal;
  FBlendFunctions[bmOverlay] := DoOverlay;
  FBlendFunctions[bmScreen] := DoScreen;
  FBlendFunctions[bmSubstract] := DoSubstract;
end;

class procedure TACLSoftwareImplBlendMode.Unregister;
begin
  FreeMemAndNil(Pointer(FAdditionMatrix));
  FreeMemAndNil(Pointer(FDarkenMatrix));
  FreeMemAndNil(Pointer(FDifferenceMatrix));
  FreeMemAndNil(Pointer(FDivideMatrix));
  FreeMemAndNil(Pointer(FLightenMatrix));
  FreeMemAndNil(Pointer(FMultiplyMatrix));
  FreeMemAndNil(Pointer(FOverlayMatrix));
  FreeMemAndNil(Pointer(FScreenMatrix));
  FreeMemAndNil(Pointer(FSubstractMatrix));
  FreeAndNil(FLock);
end;

class procedure TACLSoftwareImplBlendMode.DoAddition(ABackgroundLayer, AForegroundLayer: TACLBitmapLayer; AAlpha: Byte);
begin
  Run(ABackgroundLayer, AForegroundLayer, FAdditionMatrix, CalculateAdditionMatrix, AAlpha);
end;

class procedure TACLSoftwareImplBlendMode.DoDarken(ABackgroundLayer, AForegroundLayer: TACLBitmapLayer; AAlpha: Byte);
begin
  Run(ABackgroundLayer, AForegroundLayer, FDarkenMatrix, CalculateDarkenMatrix, AAlpha);
end;

class procedure TACLSoftwareImplBlendMode.DoDifference(ABackgroundLayer, AForegroundLayer: TACLBitmapLayer; AAlpha: Byte);
begin
  Run(ABackgroundLayer, AForegroundLayer, FDifferenceMatrix, CalculateDifferenceMatrix, AAlpha);
end;

class procedure TACLSoftwareImplBlendMode.DoDivide(ABackgroundLayer, AForegroundLayer: TACLBitmapLayer; AAlpha: Byte);
begin
  Run(ABackgroundLayer, AForegroundLayer, FDivideMatrix, CalculateDivideMatrix, AAlpha);
end;

class procedure TACLSoftwareImplBlendMode.DoGrayScale(ABackgroundLayer, AForegroundLayer: TACLBitmapLayer; AAlpha: Byte);
begin
  Run(ABackgroundLayer, AForegroundLayer, @ProcessGrayScale, AAlpha);
end;

class procedure TACLSoftwareImplBlendMode.DoLighten(ABackgroundLayer, AForegroundLayer: TACLBitmapLayer; AAlpha: Byte);
begin
  Run(ABackgroundLayer, AForegroundLayer, FLightenMatrix, CalculateLightenMatrix, AAlpha);
end;

class procedure TACLSoftwareImplBlendMode.DoMultiply(ABackgroundLayer, AForegroundLayer: TACLBitmapLayer; AAlpha: Byte);
begin
  Run(ABackgroundLayer, AForegroundLayer, FMultiplyMatrix, CalculateMultiplyMatrix, AAlpha);
end;

class procedure TACLSoftwareImplBlendMode.DoNormal(ABackgroundLayer, AForegroundLayer: TACLBitmapLayer; AAlpha: Byte);
begin
  AForegroundLayer.DrawBlend(ABackgroundLayer.Handle, NullPoint, AAlpha);
end;

class procedure TACLSoftwareImplBlendMode.DoOverlay(ABackgroundLayer, AForegroundLayer: TACLBitmapLayer; AAlpha: Byte);
begin
  Run(ABackgroundLayer, AForegroundLayer, FOverlayMatrix, CalculateOverlayMatrix, AAlpha);
end;

class procedure TACLSoftwareImplBlendMode.DoScreen(ABackgroundLayer, AForegroundLayer: TACLBitmapLayer; AAlpha: Byte);
begin
  Run(ABackgroundLayer, AForegroundLayer, FScreenMatrix, CalculateScreenMatrix, AAlpha);
end;

class procedure TACLSoftwareImplBlendMode.DoSubstract(ABackgroundLayer, AForegroundLayer: TACLBitmapLayer; AAlpha: Byte);
begin
  Run(ABackgroundLayer, AForegroundLayer, FSubstractMatrix, CalculateSubstractMatrix, AAlpha);
end;

class procedure TACLSoftwareImplBlendMode.Run(
  ABackgroundLayer, AForegroundLayer: TACLBitmapLayer;
  AProc: TACLMultithreadedOperation.TFilterProc; AOpacity: Byte);
var
  AChunks: TChunks;
begin
  FLock.Enter;
  try
    FWorkOpacity := AOpacity;
    AChunks := BuildChunks(ABackgroundLayer, AForegroundLayer);
    try
      TACLMultithreadedOperation.Run(@AChunks.List[0], AChunks.Count, AProc);
    finally
      AChunks.Free;
    end;
  finally
    FLock.Leave;
  end;
end;

class procedure TACLSoftwareImplBlendMode.Run(
  ABackgroundLayer, AForegroundLayer: TACLBitmapLayer;
  var AMatrix: PACLPixelMap; AProc: TCalculateMatrixProc; AOpacity: Byte);
begin
  FLock.Enter;
  try
    InitializeMatrix(AMatrix, AProc);
    FWorkMatrix := AMatrix;
    Run(ABackgroundLayer, AForegroundLayer, @ProcessByMatrix, AOpacity);
  finally
    FLock.Leave;
  end;
end;

class function TACLSoftwareImplBlendMode.BuildChunks(ATarget, ASource: TACLBitmapLayer): TChunks;
var
  AChunk: TChunk;
  AChunkCount: Integer;
  AChunkSize: Integer;
  ASourceScan: PACLPixel32;
  ATargetScan: PACLPixel32;
  I: Integer;
begin
  if (ATarget.Width <> ASource.Width) or (ATarget.Height <> ASource.Height) then
    raise EInvalidOperation.Create(ClassName);

  if ASource.ColorCount > 256 * 256 then
    AChunkCount := CPUCount
  else
    AChunkCount := 1;

  AChunkSize := ASource.ColorCount div AChunkCount;
  ASourceScan := @ASource.Colors[0];
  ATargetScan := @ATarget.Colors[0];

  Result := TChunks.Create;
  Result.Capacity := AChunkCount;
  for I := 0 to AChunkCount - 1 do
  begin
    AChunk := TChunk.Create;
    AChunk.Count := AChunkSize;
    AChunk.Source := ASourceScan;
    AChunk.Target := ATargetScan;
    Inc(ATargetScan, AChunkSize);
    Inc(ASourceScan, AChunkSize);
    Result.Add(AChunk);
  end;
  Inc(Result.Last.Count, ASource.ColorCount mod AChunkCount);
end;

class procedure TACLSoftwareImplBlendMode.InitializeMatrix(var AMatrix: PACLPixelMap; AProc: TCalculateMatrixProc);
var
  ASource, ATarget: Byte;
begin
  if AMatrix = nil then
  begin
    AMatrix := AllocMem(SizeOf(TACLPixelMap));
    for ASource := 0 to MaxByte do
      for ATarget := 0 to MaxByte do
        AMatrix[ASource, ATarget] := MinMax(AProc(ASource, ATarget), 0, MaxByte);
  end;
end;

class procedure TACLSoftwareImplBlendMode.ProcessByMatrix(Chunk: TChunk);
var
  AAlpha: Byte;
  ASource: TACLPixel32;
  ATarget: TACLPixel32;
begin
  while Chunk.Count > 0 do
  begin
    PAlphaColor(@ASource)^ := PAlphaColor(Chunk.Source)^;
    if ASource.A > 0 then
    begin
      PAlphaColor(@ATarget)^ := PAlphaColor(Chunk.Target)^;

      if ATarget.A = MaxByte then
      begin
        TACLColors.Unpremultiply(ASource);
        ASource.B := FWorkMatrix[ASource.B, ATarget.B];
        ASource.G := FWorkMatrix[ASource.G, ATarget.G];
        ASource.R := FWorkMatrix[ASource.R, ATarget.R];
        TACLColors.Premultiply(ASource);
      end
      else
        if ATarget.A > 0 then
        begin
          TACLColors.Unpremultiply(ASource);
          AAlpha := MaxByte - ATarget.A;
          ASource.R := TACLColors.PremultiplyTable[ASource.R, AAlpha] +
            TACLColors.PremultiplyTable[FWorkMatrix[ASource.R, ATarget.R], ATarget.A];
          ASource.B := TACLColors.PremultiplyTable[ASource.B, AAlpha] +
            TACLColors.PremultiplyTable[FWorkMatrix[ASource.B, ATarget.B], ATarget.A];
          ASource.G := TACLColors.PremultiplyTable[ASource.G, AAlpha] +
            TACLColors.PremultiplyTable[FWorkMatrix[ASource.G, ATarget.G], ATarget.A];
          TACLColors.Premultiply(ASource);
        end;

      TACLColors.AlphaBlend(Chunk.Target^, ASource, FWorkOpacity);
    end;
    Inc(Chunk.Source);
    Inc(Chunk.Target);
    Dec(Chunk.Count);
  end;
end;

class procedure TACLSoftwareImplBlendMode.ProcessGrayScale(Chunk: TChunk);
var
  ASource: TACLPixel32;
begin
  while Chunk.Count > 0 do
  begin
    ASource := Chunk.Target^;
    TACLColors.Grayscale(ASource);
    TACLColors.AlphaBlend(Chunk.Target^, ASource, TACLColors.PremultiplyTable[FWorkOpacity, Chunk.Source^.A]);
    Inc(Chunk.Source);
    Inc(Chunk.Target);
    Dec(Chunk.Count);
  end;
end;

class function TACLSoftwareImplBlendMode.CalculateAdditionMatrix(const ASource, ATarget: Integer): Integer;
begin
  Result := ASource + ATarget;
end;

class function TACLSoftwareImplBlendMode.CalculateDarkenMatrix(const ASource, ATarget: Integer): Integer;
begin
  Result := Min(ASource, ATarget);
end;

class function TACLSoftwareImplBlendMode.CalculateDifferenceMatrix(const ASource, ATarget: Integer): Integer;
begin
  Result := Abs(ASource - ATarget);
end;

class function TACLSoftwareImplBlendMode.CalculateDivideMatrix(const ASource, ATarget: Integer): Integer;
begin
  Result := MulDiv(256, ATarget, ASource + 1);
end;

class function TACLSoftwareImplBlendMode.CalculateLightenMatrix(const ASource, ATarget: Integer): Integer;
begin
  Result := Max(ASource, ATarget);
end;

class function TACLSoftwareImplBlendMode.CalculateMultiplyMatrix(const ASource, ATarget: Integer): Integer;
begin
  Result := (ASource * ATarget) shr 8;
end;

class function TACLSoftwareImplBlendMode.CalculateOverlayMatrix(const ASource, ATarget: Integer): Integer;
begin
  if ATarget < 128 then
    Result := (2 * ASource * ATarget) shr 8
  else
    Result := MaxByte - 2 * ((MaxByte - ASource) * (MaxByte - ATarget)) shr 8;
end;

class function TACLSoftwareImplBlendMode.CalculateScreenMatrix(const ASource, ATarget: Integer): Integer;
begin
  Result := MaxByte - ((MaxByte - ASource) * (MaxByte - ATarget)) shr 8;
end;

class function TACLSoftwareImplBlendMode.CalculateSubstractMatrix(const ASource, ATarget: Integer): Integer;
begin
  Result := ATarget - ASource;
end;

{ TACLSoftwareImplGaussianBlur }

class function TACLSoftwareImplGaussianBlur.CreateBlurFilterCore(ARadius: Integer): IACLBlurFilterCore;
begin
  Result := TACLSoftwareImplGaussianBlur.Create(ARadius);
end;

constructor TACLSoftwareImplGaussianBlur.Create(ARadius: Integer);
type
  TWeights = array [-MaxSize..MaxSize] of Double;

  procedure NormalizeWeights(var AWeights: TWeights; ASize: Cardinal);
  var
    ATemp: Double;
    J: integer;
  begin
    ATemp := 0;
    for J := -ASize to ASize do
      ATemp := ATemp + AWeights[J];
    ATemp := 1 / ATemp;
    for J := -ASize to ASize do
      AWeights[J] := AWeights[J] * ATemp;
  end;

const
  Delta = 1 / (2 * MaxByte);
var
  ATemp: Double;
  AWeights: TWeights;
  I, J: Integer;
begin
  FSize := 0;
  FRadius := ARadius;
  if FRadius > 0 then
  begin
    for I := -MaxSize to MaxSize do
      AWeights[I] := Exp(-Sqr(I / FRadius) * 0.5);
    NormalizeWeights(AWeights, MaxSize);

    ATemp := 0;
    FSize := MaxSize;
    while (ATemp < Delta) and (FSize > 1) do
    begin
      ATemp := ATemp + 2 * AWeights[FSize];
      Dec(FSize);
    end;

    NormalizeWeights(AWeights, FSize);

    for I := -MaxSize to MaxSize do
    begin
      for J := 0 to MaxByte do
        FWeights[I, J] := Trunc(WeightResolution * AWeights[I] * J);
    end;
  end;
end;

function TACLSoftwareImplGaussianBlur.GetSize: Integer;
begin
  Result := FSize;
end;

procedure TACLSoftwareImplGaussianBlur.Apply(DC: HDC; AColors: PACLPixel32; AWidth, AHeight: Integer);

  function CreateChunks(ACount: Integer): TChunks;
  var
    I: Integer;
  begin
    Result := TChunks.Create;
    Result.Capacity := ACount;
    for I := 0 to ACount - 1 do
      Result.Add(TChunk.Create(Self, Max(AWidth, AHeight)));
  end;

  function GetChunkCount: Integer;
  begin
    Result := MaxMin(Min(AWidth, AHeight) div 64, 1, CPUCount);
  end;

  procedure Initialize(AList: TChunks; ARowCount, AScanCount, AScanStep, ALineWidth: Integer);
  var
    AChunk: TChunk;
    AChunkSize: Integer;
    AChunksLeft: Integer;
    AFinishIndex: Integer;
    AStartIndex: Integer;
    I: Integer;
  begin
    AChunkSize := ARowCount div AList.Count;
    AChunksLeft := ARowCount mod AList.Count;

    AStartIndex := 0;
    for I := 0 to AList.Count - 1 do
    begin
      AChunk := AList.List[I];
      AFinishIndex := AStartIndex + AChunkSize - 1;
      if AChunksLeft > 0 then
      begin
        Inc(AFinishIndex);
        Dec(AChunksLeft);
      end;

      AChunk.Colors := AColors;
      AChunk.Index1 := AStartIndex;
      AChunk.Index2 := AFinishIndex;
      AChunk.LineWidth := ALineWidth;
      AChunk.ScanCount := AScanCount;
      AChunk.ScanStep := AScanStep;

      AStartIndex := AFinishIndex + 1;
    end;
  end;

var
  AChunks: TChunks;
begin
  AChunks := CreateChunks(GetChunkCount);
  try
    Initialize(AChunks, AHeight, AWidth, 1, AWidth);
    TACLMultithreadedOperation.Run(@AChunks.List[0], AChunks.Count, Process);
    Initialize(AChunks, AWidth, AHeight, AWidth, 1);
    TACLMultithreadedOperation.Run(@AChunks.List[0], AChunks.Count, Process);
  finally
    AChunks.Free;
  end;
end;

{ TACLSoftwareImplGaussianBlur.TChunk }

constructor TACLSoftwareImplGaussianBlur.TChunk.Create(AFilter: TACLSoftwareImplGaussianBlur; AMaxLineSize: Integer);
begin
  inherited Create;
  FFilter := AFilter;
  FBuffer := AllocMem((AMaxLineSize + 2 * FFilter.Size + 1) * SizeOf(TACLPixel32))
end;

destructor TACLSoftwareImplGaussianBlur.TChunk.Destroy;
begin
  FreeMem(FBuffer);
  inherited Destroy;
end;

procedure TACLSoftwareImplGaussianBlur.TChunk.ApplyTo;
var
  AScan: PACLPixel32;
  I: Integer;
begin
  AScan := Colors;
  Inc(AScan, Index1 * LineWidth);
  for I := Index1 to Index2 do
  begin
    ApplyTo(AScan, ScanCount, ScanStep);
    Inc(AScan, LineWidth);
  end;
end;

procedure TACLSoftwareImplGaussianBlur.TChunk.ApplyTo(AColors: PACLPixel32; ACount, AStep: Integer);
var
  D: TACLPixel32;
  I, N: Integer;
  R, G, B: Integer;
  S, P: PACLPixel32;
begin
  // Preparing the temporary buffer
  P := AColors;
  S := FBuffer;
  D := P^;
  for I := 1 to FFilter.Size do
  begin
    S^ := D;
    Inc(S);
  end;

  if AStep = 1 then
  begin
    FastMove(P^, S^, ACount * SizeOf(TACLPixel32));
    Inc(P, ACount);
    Inc(S, ACount);
  end
  else
    for I := 1 to ACount do
    begin
      S^ := P^;
      Inc(P, AStep);
      Inc(S);
    end;

  Dec(P, AStep);
  D := P^;
  for I := 1 to FFilter.Size do
  begin
    S^ := D;
    Inc(S);
  end;

  // Applying filter to the destination colors
  for I := 0 to ACount - 1 do
  begin
    R := 0;
    G := 0;
    B := 0;
    S := FBuffer;
    Inc(S, I);
    for N := -FFilter.Size to FFilter.Size do
    begin
      Inc(R, FFilter.FWeights[N, S^.R]);
      Inc(G, FFilter.FWeights[N, S^.G]);
      Inc(B, FFilter.FWeights[N, S^.B]);
      Inc(S);
    end;
    AColors^.B := B div FFilter.WeightResolution;
    AColors^.G := G div FFilter.WeightResolution;
    AColors^.R := R div FFilter.WeightResolution;
    Inc(AColors, AStep);
  end;
end;

class procedure TACLSoftwareImplGaussianBlur.Process(Chunk: Pointer);
begin
  TChunk(Chunk).ApplyTo;
end;

{ TACLSoftwareImplStackBlur }

constructor TACLSoftwareImplStackBlur.Create(ARadius: Integer);
var
  I: Integer;
begin
  FRadius := ARadius;
  FValueDiv := 2 * FRadius + 1;
  FStackOffset := FValueDiv - FRadius;
  FDivSum := Sqr((FValueDiv + 1) shr 1);

  FDivValues := AllocMem(256 * FDivSum * SizeOf(Integer));
  for I := 0 to 256 * FDivSum - 1 do
    FDivValues^[I] := I div FDivSum;

  FStack := AllocMem(FValueDiv * SizeOf(TAlphaColor));
  FStackOffsets := AllocMem(2 * FValueDiv * SizeOf(Integer));
  for I := 0 to 2 * FValueDiv - 1 do
    FStackOffsets[I] := I mod FValueDiv;
  for I := -FRadius to FRadius do
    FRadiusBias[I] := FRadius + 1 - FastAbs(I);
end;

destructor TACLSoftwareImplStackBlur.Destroy;
begin
  FreeMem(FDivValues);
  FreeMem(FStackOffsets);
  FreeMem(FStack);
  inherited;
end;

class procedure TACLSoftwareImplStackBlur.Register;
begin
  TACLBlurFilter.FCreateCoreProc := CreateBlurFilterCore;
end;

class function TACLSoftwareImplStackBlur.CreateBlurFilterCore(ARadius: Integer): IACLBlurFilterCore;
begin
  Result := TACLSoftwareImplStackBlur.Create(ARadius);
end;

function TACLSoftwareImplStackBlur.GetSize: Integer;
begin
  Result := FRadius;
end;

procedure TACLSoftwareImplStackBlur.Apply(DC: HDC; AColors: PACLPixel32; AWidth, AHeight: Integer);
var
  AColor: PACLPixel32;
  AInputSumA: Integer;
  AInputSumB: Integer;
  AInputSumG: Integer;
  AInputSumR: Integer;
  AMinValues: PIntegerArray;
  AOutputSumA: Integer;
  AOutputSumB: Integer;
  AOutputSumG: Integer;
  AOutputSumR: Integer;
  ARadiusBias: Integer;
  AStackCursor: Integer;
  AStackScan: PACLPixel32;
  ASumA: Integer;
  ASumB: Integer;
  ASumG: Integer;
  ASumR: Integer;
  R, G, B, A: PIntegerArray;
  X, Y, I, Yp, Yi, Yw, Wm, Hm, WH, K: Integer;
begin
  if FRadius < 1 then
    Exit;

  Wm := AWidth - 1;
  Hm := AHeight - 1;
  WH := AWidth * AHeight;

  GetMem(R, WH * SizeOf(Integer));
  GetMem(G, WH * SizeOf(Integer));
  GetMem(B, WH * SizeOf(Integer));
  GetMem(A, WH * SizeOf(Integer));
  GetMem(AMinValues, max(AWidth, AHeight) * SizeOf(Integer));
  try
    Yw := 0;
    Yi := 0;

    for Y := 0 to AHeight - 1 do
    begin
      AInputSumR := 0;
      AInputSumG := 0;
      AInputSumB := 0;
      AInputSumA := 0;

      AOutputSumR := 0;
      AOutputSumG := 0;
      AOutputSumB := 0;
      AOutputSumA := 0;

      ASumR := 0;
      ASumG := 0;
      ASumB := 0;
      ASumA := 0;

      AStackScan := @FStack[0];
      for I := -FRadius to FRadius do
      begin
        PAlphaColor(AStackScan)^ := PAlphaColorArray(AColors)[Yi + MinMax(I, 0, Wm)];
        ARadiusBias := FRadiusBias[I];
        Inc(ASumR, AStackScan.R * ARadiusBias);
        Inc(ASumG, AStackScan.G * ARadiusBias);
        Inc(ASumB, AStackScan.B * ARadiusBias);
        Inc(ASumA, AStackScan.A * ARadiusBias);
        if I > 0 then
        begin
          Inc(AInputSumR, AStackScan.R);
          Inc(AInputSumG, AStackScan.G);
          Inc(AInputSumB, AStackScan.B);
          Inc(AInputSumA, AStackScan.A);
        end
        else
        begin
          Inc(AOutputSumR, AStackScan.R);
          Inc(AOutputSumG, AStackScan.G);
          Inc(AOutputSumB, AStackScan.B);
          Inc(AOutputSumA, AStackScan.A);
        end;
        Inc(AStackScan);
      end;
      AStackCursor := FRadius;

      for X := 0 to AWidth - 1 do
      begin
        R[Yi] := FDivValues[ASumR];
        G[Yi] := FDivValues[ASumG];
        B[Yi] := FDivValues[ASumB];
        A[Yi] := FDivValues[ASumA];

        Dec(ASumR, AOutputSumR);
        Dec(ASumG, AOutputSumG);
        Dec(ASumB, AOutputSumB);
        Dec(ASumA, AOutputSumA);

        AStackScan := @FStack[FStackOffsets[AStackCursor + FStackOffset]];

        Dec(AOutputSumR, AStackScan.R);
        Dec(AOutputSumG, AStackScan.G);
        Dec(AOutputSumB, AStackScan.B);
        Dec(AOutputSumA, AStackScan.A);

        if Y = 0 then
          AMinValues[X] := Min(X + FRadius + 1, Wm);

        PAlphaColor(AStackScan)^ := PAlphaColorArray(AColors)[Yw + AMinValues[X]];

        Inc(AInputSumR, AStackScan.R);
        Inc(AInputSumG, AStackScan.G);
        Inc(AInputSumB, AStackScan.B);
        Inc(AInputSumA, AStackScan.A);

        Inc(ASumR, AInputSumR);
        Inc(ASumG, AInputSumG);
        Inc(ASumB, AInputSumB);
        Inc(ASumA, AInputSumA);

        AStackCursor := FStackOffsets[AStackCursor + 1];
        AStackScan := @FStack[AStackCursor];

        Inc(AOutputSumR, AStackScan.R);
        Inc(AOutputSumG, AStackScan.G);
        Inc(AOutputSumB, AStackScan.B);
        Inc(AOutputSumA, AStackScan.A);

        Dec(AInputSumR, AStackScan.R);
        Dec(AInputSumG, AStackScan.G);
        Dec(AInputSumB, AStackScan.B);
        Dec(AInputSumA, AStackScan.A);

        Inc(Yi);
      end;
      Inc(Yw, AWidth);
    end;

    for X := 0 to AWidth - 1 do
    begin
      AInputSumR := 0;
      AInputSumG := 0;
      AInputSumB := 0;
      AInputSumA := 0;

      AOutputSumR := 0;
      AOutputSumG := 0;
      AOutputSumB := 0;
      AOutputSumA := 0;

      ASumR := 0;
      ASumG := 0;
      ASumB := 0;
      ASumA := 0;

      Yp := -FRadius * AWidth;
      AStackScan := @FStack[0];
      for I := -FRadius to FRadius do
      begin
        Yi := Max(0, Yp) + X;

        AStackScan.R := R[Yi];
        AStackScan.G := G[Yi];
        AStackScan.B := B[Yi];
        AStackScan.A := A[Yi];

        ARadiusBias := FRadiusBias[I];

        Inc(ASumR, R[Yi] * ARadiusBias);
        Inc(ASumG, G[Yi] * ARadiusBias);
        Inc(ASumB, B[Yi] * ARadiusBias);
        Inc(ASumA, A[Yi] * ARadiusBias);

        if I > 0 then
        begin
          Inc(AInputSumR, AStackScan.R);
          Inc(AInputSumG, AStackScan.G);
          Inc(AInputSumB, AStackScan.B);
          Inc(AInputSumA, AStackScan.A);
        end
        else
        begin
          Inc(AOutputSumR, AStackScan.R);
          Inc(AOutputSumG, AStackScan.G);
          Inc(AOutputSumB, AStackScan.B);
          Inc(AOutputSumA, AStackScan.A);
        end;

        if I < Hm then
          Inc(Yp, AWidth);
        Inc(AStackScan);
      end;

      AColor := @PAlphaColorArray(AColors)^[X];
      AStackCursor := FRadius;
      for Y := 0 to AHeight - 1 do
      begin
        AColor^.B := FDivValues[ASumB];
        AColor^.G := FDivValues[ASumG];
        AColor^.R := FDivValues[ASumR];
        AColor^.A := FDivValues[ASumA];

        Dec(ASumR, AOutputSumR);
        Dec(ASumG, AOutputSumG);
        Dec(ASumB, AOutputSumB);
        Dec(ASumA, AOutputSumA);

        AStackScan := @FStack[FStackOffsets[AStackCursor + FStackOffset]];

        Dec(AOutputSumR, AStackScan.R);
        Dec(AOutputSumG, AStackScan.G);
        Dec(AOutputSumB, AStackScan.B);
        Dec(AOutputSumA, AStackScan.A);

        if X = 0 then
          AMinValues[Y] := Min(Y + FRadius + 1, Hm) * AWidth;

        K := X + AMinValues[Y];
        AStackScan.R := R[K];
        AStackScan.G := G[K];
        AStackScan.B := B[K];
        AStackScan.A := A[K];

        Inc(AInputSumR, AStackScan.R);
        Inc(AInputSumG, AStackScan.G);
        Inc(AInputSumB, AStackScan.B);
        Inc(AInputSumA, AStackScan.A);

        Inc(ASumR, AInputSumR);
        Inc(ASumG, AInputSumG);
        Inc(ASumB, AInputSumB);
        Inc(ASumA, AInputSumA);

        AStackCursor := FStackOffsets[AStackCursor + 1];
        AStackScan := @FStack[AStackCursor];

        Inc(AOutputSumR, AStackScan.R);
        Inc(AOutputSumG, AStackScan.G);
        Inc(AOutputSumB, AStackScan.B);
        Inc(AOutputSumA, AStackScan.A);

        Dec(AInputSumR, AStackScan.R);
        Dec(AInputSumG, AStackScan.G);
        Dec(AInputSumB, AStackScan.B);
        Dec(AInputSumA, AStackScan.A);

        Inc(AColor, AWidth);
      end;
    end;
  finally
    FreeMem(AMinValues);
    FreeMem(A);
    FreeMem(R);
    FreeMem(G);
    FreeMem(B);
  end;
end;

{$ENDREGION}

{$REGION 'Layers'}

procedure TACLBitmapLayer.DrawBlend(DC: HDC; const P: TPoint; AMode: TACLBlendMode; AAlpha: Byte = MaxByte);
var
  ALayer: TACLBitmapLayer;
begin
  if Empty then
    Exit;
  if AMode = bmNormal then
    DrawBlend(DC, P, AAlpha)
  else
  begin
    ALayer := TACLBitmapLayer.Create(Width, Height);
    try
      acBitBlt(ALayer.Handle, DC, ALayer.ClientRect, P);
      FBlendFunctions[AMode](ALayer, Self, AAlpha);
      ALayer.DrawCopy(DC, P);
    finally
      ALayer.Free;
    end;
  end;
end;

procedure TACLBitmapLayer.DrawBlend(DC: HDC; const R: TRect; AAlpha: Byte = 255; ASmoothStretch: Boolean = False);
var
  AClipBox: TRect;
  AImage: TACLImage;
  ALayer: TACLDib;
begin
  if ASmoothStretch and not (Empty or R.EqualSizes(ClientRect)) then
  begin
    if (GetClipBox(DC, AClipBox) <> NULLREGION) and IntersectRect(AClipBox, AClipBox, R) then
    begin
      AImage := TACLImage.Create(PRGBQuad(Colors), Width, Height);
      try
        AImage.StretchQuality := sqLowQuality;
        AImage.PixelOffsetMode := ipomHalf;

        // Layer is used for better performance
        ALayer := TACLDib.Create(AClipBox);
        try
          SetWindowOrgEx(ALayer.Handle, AClipBox.Left, AClipBox.Top, nil);
          AImage.Draw(ALayer.Handle, R);
          SetWindowOrgEx(ALayer.Handle, 0, 0, nil);
          ALayer.DrawBlend(DC, AClipBox.TopLeft);
        finally
          ALayer.Free;
        end;
      finally
        AImage.Free;
      end;
    end;
  end
  else
    acAlphaBlend(DC, Handle, R, ClientRect, AAlpha);
end;

{ TACLCacheLayer }

procedure TACLCacheLayer.AfterConstruction;
begin
  inherited AfterConstruction;
  IsDirty := True;
end;

function TACLCacheLayer.CheckNeedUpdate(const R: TRect): Boolean;
begin
  if not R.EqualSizes(ClientRect) then
  begin
    Resize(R);
    IsDirty := True;
  end
  else
    if IsDirty then
      Reset;

  Result := IsDirty;
end;

procedure TACLCacheLayer.Drop;
begin
  Resize(0, 0);
end;

{ TACLMaskLayer }

procedure TACLMaskLayer.ApplyMask;
begin
  ApplyMaskCore(nil);
end;

procedure TACLMaskLayer.ApplyMask(const AClipArea: TRect);
begin
  ApplyMaskCore(@AClipArea)
end;

procedure TACLMaskLayer.LoadMask;
var
  AColor: PACLPixel32;
  AColorIndex: Integer;
  AMask: PByte;
  AOpaqueCounter: Integer;
begin
  FOpaqueRange := NullPoint;
  FMaskInfoValid := False;
  if FMask = nil then
    FMask := AllocMem(ColorCount);

  AMask := FMask;
  AColor := @Colors^[0];
  AOpaqueCounter := 0;
  for AColorIndex := 0 to ColorCount - 1 do
  begin
    AMask^ := AColor^.A;

    if AMask^ = MaxByte then
      Inc(AOpaqueCounter)
    else
    begin
      if AOpaqueCounter > FOpaqueRange.Y - FOpaqueRange.X then
      begin
        FOpaqueRange.Y := AColorIndex - 1;
        FOpaqueRange.X := FOpaqueRange.Y - AOpaqueCounter;
      end;
      AOpaqueCounter := 0;
    end;

    Inc(AMask);
    Inc(AColor);
  end;

  if FOpaqueRange.Y - FOpaqueRange.X < ColorCount div 3 then
    FOpaqueRange := NullPoint;
end;

procedure TACLMaskLayer.LoadMask(AImage: TACLSkinImage; AMaskFrameIndex: Integer);
begin
  if (FMask = nil) or (FMaskFrameIndex <> AMaskFrameIndex) then
  begin
    Reset;
    FMaskFrameIndex := AMaskFrameIndex;
    FMaskInfo := AImage.FrameInfo[AMaskFrameIndex];
    if {FMaskInfo.IsColor or }FMaskInfo.IsOpaque or FMaskInfo.IsTransparent then
    begin
      UnloadMask;
      FMaskInfoValid := True;
    end
    else
    begin
      AImage.Draw(Handle, ClientRect, AMaskFrameIndex);
      LoadMask;
    end;
  end;
end;

procedure TACLMaskLayer.UnloadMask;
begin
  FreeMemAndNil(Pointer(FMask));
  FMaskInfoValid := False;
end;

procedure TACLMaskLayer.FreeHandles;
begin
  inherited FreeHandles;
  UnloadMask;
end;

procedure TACLMaskLayer.ApplyMaskCore(AClipArea: PRect = nil);
var
  AIndex: Integer;
  AMask: PByte;
  ARange1: TPoint;
  ARange2: TPoint;
begin
  if FMaskInfoValid then
  begin
    if FMaskInfo.IsOpaque then
      Exit;
    if FMaskInfo.IsTransparent then
    begin
      Reset;
      Exit;
    end;
  end;

  AMask := FMask;

  ARange1.X := 0;
  ARange1.Y := ColorCount;
  ARange2.X := 0;
  ARange2.Y := 0;

  if FOpaqueRange <> NullPoint then
  begin
    ARange1.Y := Min(ARange1.Y, FOpaqueRange.X - 1);
    ARange2.X := FOpaqueRange.Y;
    ARange2.Y := ColorCount;
  end;

  if AClipArea <> nil then
  begin
    AIndex := CoordToFlatIndex(AClipArea^.Left, AClipArea^.Top);
    if AIndex > 0 then
    begin
      ARange1.X := Max(ARange1.X, AIndex);
      ARange2.X := Max(ARange2.X, AIndex);
    end;

    AIndex := CoordToFlatIndex(AClipArea^.Right, AClipArea^.Bottom);
    if AIndex > 0 then
    begin
      ARange1.Y := Min(ARange1.Y, AIndex);
      ARange2.Y := Min(ARange2.Y, AIndex);
    end;
  end;

  if ARange1.Y > ARange1.X then
    ApplyMaskCore(AMask + ARange1.X, @Colors^[ARange1.X], ARange1.Y - ARange1.X);
  if ARange2.Y > ARange2.X then
    ApplyMaskCore(AMask + ARange2.X, @Colors^[ARange2.X], ARange2.Y - ARange2.X);
end;

procedure TACLMaskLayer.ApplyMaskCore(AMask: PByte; AColors: PACLPixel32; ACount: Integer);
var
  AAlpha: Byte;
begin
  while ACount > 0 do
  begin
    AAlpha := AMask^;
    if AAlpha = 0 then
      DWORD(AColors^) := 0
    else
      if AAlpha < MaxByte then
      begin
        // less quality, but 2x faster
        //    TACLColors.Unpremultiply(C^);
        //    C^.A := TACLColors.PremultiplyTable[C^.A, S^];
        //    TACLColors.Premultiply(C^);
        AColors^.B := TACLColors.PremultiplyTable[AColors^.B, AAlpha];
        AColors^.G := TACLColors.PremultiplyTable[AColors^.G, AAlpha];
        AColors^.A := TACLColors.PremultiplyTable[AColors^.A, AAlpha];
        AColors^.R := TACLColors.PremultiplyTable[AColors^.R, AAlpha];
      end;

    Inc(AMask);
    Inc(AColors);
    Dec(ACount);
  end;
end;

{$ENDREGION}

{$REGION 'Blur'}

{ TACLBlurFilter }

{$IFDEF ACL_BLURFILTER_USE_SHARED_RESOURCES}
class constructor TACLBlurFilter.Create;
begin
  FShare := TACLValueCacheManager<Integer, IACLBlurFilterCore>.Create(8);
end;

class destructor TACLBlurFilter.Destroy;
begin
  FreeAndNil(FShare);
end;
{$ENDIF}

constructor TACLBlurFilter.Create;
begin
{$IFNDEF ACL_BLURFILTER_USE_SHARED_RESOURCES}
  FCore := FCreateBlurFilterCore;
{$ENDIF}
  Radius := 20;
end;

procedure TACLBlurFilter.Apply(ALayer: TACLBitmapLayer);
begin
  Apply(ALayer.Handle, PACLPixel32(ALayer.Colors), ALayer.Width, ALayer.Height);
end;

procedure TACLBlurFilter.Apply(ALayerDC: HDC; AColors: PACLPixel32; AWidth, AHeight: Integer);
begin
  if FSize > 0 then
    FCore.Apply(ALayerDC, AColors, AWidth, AHeight);
end;

procedure TACLBlurFilter.SetRadius(AValue: Integer);
begin
  AValue := MinMax(AValue, 0, MaxRadius);
  if FRadius <> AValue then
  begin
    FRadius := AValue;
  {$IFDEF ACL_BLURFILTER_USE_SHARED_RESOURCES}
    if not FShare.Get(FRadius, FCore) then
    begin
      FCore := FCreateCoreProc(AValue);
      FShare.Add(AValue, FCore);
    end;
  {$ELSE}
    FCore := FCreateCoreProc(AValue);
  {$ENDIF}
    FSize := FCore.GetSize;
  end;
end;

{$ENDREGION}

{$REGION 'Abstract 2D Render'}

{ TACL2DRenderResource }

constructor TACL2DRenderResource.Create(AOwner: TACL2DRender);
begin
  FOwner := AOwner;
end;

procedure TACL2DRenderResource.Release;
begin
  FOwner := nil;
end;

{ TACL2DRenderImage }

function TACL2DRenderImage.ClientRect: TRect;
begin
  Result := Rect(0, 0, Width, Height);
end;

function TACL2DRenderImage.Empty: Boolean;
begin
  Result := (Width = 0) or (Height = 0);
end;

{ TACL2DRenderImageAttributes }

procedure TACL2DRenderImageAttributes.AfterConstruction;
begin
  inherited;
  FAlpha := MaxByte;
  FTintColor := TAlphaColor.None;
end;

procedure TACL2DRenderImageAttributes.SetAlpha(AValue: Byte);
begin
  FAlpha := AValue;
end;

procedure TACL2DRenderImageAttributes.SetTintColor(AValue: TAlphaColor);
begin
  FTintColor := AValue;
end;

{ TACL2DRender }

function TACL2DRender.IsValid(const AResource: TACL2DRenderResource): Boolean;
begin
  Result := (AResource <> nil) and (AResource.FOwner = Self);
end;

procedure TACL2DRender.BeginPaint(DC: HDC; const BoxRect: TRect);
begin
  BeginPaint(DC, BoxRect, BoxRect)
end;

function TACL2DRender.CreateImage(Image: TACLImage): TACL2DRenderImage;
var
  AData: TBitmapData;
  AFormat: TAlphaFormat;
  APixelFormat: Integer;
begin
  APixelFormat := TACLImageAccess(Image).GetPixelFormat;
  if GetPixelFormatSize(APixelFormat) <> 32 then
    APixelFormat := PixelFormat32bppARGB;
  if TACLImageAccess(Image).BeginLock(AData, APixelFormat) then
  try
    case AData.PixelFormat of
      PixelFormat32bppARGB:
        AFormat := afDefined;
      PixelFormat32bppPARGB:
        AFormat := afPremultiplied;
      PixelFormat32bppRGB:
        AFormat := afIgnored;
    else
      raise EInvalidArgument.Create('Unexpected pixel format');
    end;
    Result := CreateImage(AData.Scan0, AData.Width, AData.Height, AFormat);
  finally
    TACLImageAccess(Image).EndLock(AData);
  end
  else
    Result := nil;
end;

function TACL2DRender.CreateImage(Bitmap: TBitmap): TACL2DRenderImage;
var
  AColors: TRGBColors;
begin
  Result := nil;
  if not Bitmap.Empty then
    with TACLBitmapBits.Create(Bitmap.Handle) do
    try
      if ReadColors(AColors) then
        Result := CreateImage(@AColors[0], Bitmap.Width, Bitmap.Height, Bitmap.AlphaFormat);
    finally
      Free;
    end;
end;

function TACL2DRender.CreateImage(Image: TACLBitmapLayer): TACL2DRenderImage;
begin
  if Image.Empty then
    Result := nil
  else
    Result := CreateImage(PACLPixel32(Image.Colors), Image.Width, Image.Height, afPremultiplied);
end;

procedure TACL2DRender.DrawImage(Image: TACLBitmapLayer; const TargetRect: TRect; Cache: PACL2DRenderImage);
var
  AImage: TACL2DRenderImage;
begin
  if Cache <> nil then
  begin
    if not IsValid(Cache^) then
    begin
      FreeAndNil(Cache^);
      Cache^ := CreateImage(Image);
    end;
    DrawImage(Cache^, TargetRect);
  end
  else
  begin
    AImage := CreateImage(Image);
    try
      DrawImage(AImage, TargetRect);
    finally
      AImage.Free;
    end;
  end;
end;

procedure TACL2DRender.DrawImage(Image: TACL2DRenderImage; const TargetRect: TRect; Alpha: Byte);
begin
  DrawImage(Image, TargetRect, Image.ClientRect, Alpha);
end;

procedure TACL2DRender.DrawEllipse(const R: TRect; Color: TAlphaColor; Width: Single; Style: TACL2DRenderStrokeStyle);
begin
  DrawEllipse(R.Left, R.Top, R.Right, R.Bottom, Color, Width, Style);
end;

procedure TACL2DRender.DrawRectangle(const R: TRect; Color: TAlphaColor; Width: Single; Style: TACL2DRenderStrokeStyle);
begin
  DrawRectangle(R.Left, R.Top, R.Right, R.Bottom, Color, Width, Style)
end;

procedure TACL2DRender.Ellipse(const R: TRect; Color, StrokeColor: TAlphaColor; StrokeWidth: Single; StrokeStyle: TACL2DRenderStrokeStyle);
begin
  FillEllipse(R, Color);
  DrawEllipse(R, StrokeColor, StrokeWidth, StrokeStyle);
end;

procedure TACL2DRender.FillEllipse(const R: TRect; Color: TAlphaColor);
begin
  FillEllipse(R.Left, R.Top, R.Right, R.Bottom, Color);
end;

procedure TACL2DRender.FillRectangle(const R: TRect; Color: TAlphaColor);
begin
  FillRectangle(R.Left, R.Top, R.Right, R.Bottom, Color);
end;

procedure TACL2DRender.Line(const Points: array of TPoint; Color: TAlphaColor; Width: Single; Style: TACL2DRenderStrokeStyle);
var
  L: Integer;
begin
  L := Length(Points);
  if L > 0 then
    Line(@Points[0], L, Color, Width, Style);
end;

procedure TACL2DRender.Polygon(const Points: array of TPoint;
  Color, StrokeColor: TAlphaColor; StrokeWidth: Single; StrokeStyle: TACL2DRenderStrokeStyle);
begin
  FillPolygon(Points, Color);
  DrawPolygon(Points, StrokeColor, StrokeWidth, StrokeStyle);
end;

procedure TACL2DRender.Rectangle(const R: TRect;
  Color, StrokeColor: TAlphaColor; StrokeWidth: Single; StrokeStyle: TACL2DRenderStrokeStyle);
begin
  FillRectangle(R, Color);
  DrawRectangle(R, StrokeColor, StrokeWidth, StrokeStyle);
end;

procedure TACL2DRender.ScaleWorldTransform(Scale: Single);
begin
  ScaleWorldTransform(Scale, Scale);
end;

procedure TACL2DRender.ScaleWorldTransform(ScaleX, ScaleY: Single);
begin
  ModifyWorldTransform(TXForm.CreateScaleMatrix(ScaleX, ScaleY));
end;

procedure TACL2DRender.TranslateWorldTransform(OffsetX, OffsetY: Single);
begin
  ModifyWorldTransform(TXForm.CreateTranslateMatrix(OffsetX, OffsetY));
end;

{ TACL2DRenderPath }

procedure TACL2DRenderPath.AddRect(const R: TRectF);
begin
  FigureStart;
  try
    AddLine(R.Left, R.Top, R.Right, R.Top);
    AddLine(R.Right, R.Top, R.Right, R.Bottom);
    AddLine(R.Right, R.Bottom, R.Left, R.Bottom);
  finally
    FigureClose;
  end;
end;

procedure TACL2DRenderPath.AddRoundRect(const R: TRectF; RadiusX, RadiusY: Single);
begin
  RadiusX := Min(RadiusX, R.Width / 3);
  RadiusY := Min(RadiusY, R.Height / 3);

  if (RadiusX > 0) and (RadiusY > 0) and not IsZero(RadiusX) and not IsZero(RadiusY) then
  begin
    FigureStart;
    try
      AddLine(R.Left + RadiusX, R.Top, R.Right - RadiusX, R.Top);
      AddArc(R.Right - RadiusX, R.Top + RadiusY, RadiusX, RadiusY, 270, 90);
      AddLine(R.Right, R.Top + RadiusY, R.Right, R.Bottom - RadiusY);
      AddArc(R.Right - RadiusX, R.Bottom - RadiusY, RadiusX, RadiusY, 0, 90);
      AddLine(R.Right - RadiusX, R.Bottom, R.Left + RadiusX, R.Bottom);
      AddArc(R.Left + RadiusX, R.Bottom - RadiusY, RadiusX, RadiusY, 90, 90);
      AddLine(R.Left, R.Bottom - RadiusY, R.Left, R.Top + RadiusY);
      AddArc(R.Left + RadiusX, R.Top + RadiusY, RadiusX, RadiusY, 180, 90);
    finally
      FigureClose;
    end;
  end
  else
    AddRect(R);
end;

{$ENDREGION}

initialization
  TACLSoftwareImplBlendMode.Register;
  TACLSoftwareImplStackBlur.Register;
finalization
  TACLSoftwareImplBlendMode.Unregister;
end.<|MERGE_RESOLUTION|>--- conflicted
+++ resolved
@@ -49,51 +49,10 @@
 
   TACLBitmapLayer = class(TACLDib)
   public
-<<<<<<< HEAD
-    constructor Create(const R: TRect); overload;
-    constructor Create(const S: TSize); overload;
-    constructor Create(const W, H: Integer); overload; virtual;
-    destructor Destroy; override;
-    procedure Assign(ALayer: TACLBitmapLayer);
-    procedure AssignParams(DC: HDC);
-    function Clone(out AData: PRGBQuadArray): Boolean;
-    function CoordToFlatIndex(X, Y: Integer): Integer; inline;
-    //
-    procedure ApplyTint(const AColor: TColor); overload;
-    procedure ApplyTint(const AColor: TRGBQuad); overload;
-    procedure Flip(AHorizontally, AVertically: Boolean);
-    procedure MakeDisabled(AIgnoreMask: Boolean = False);
-    procedure MakeMirror(ASize: Integer);
-    procedure MakeOpaque;
-    procedure MakeTransparent(AColor: TColor);
-    procedure Premultiply(R: TRect); overload;
-    procedure Premultiply; overload;
-    procedure Reset(const R: TRect); overload;
-    procedure Reset; overload;
-    procedure Resize(ANewWidth, ANewHeight: Integer); overload;
-    procedure Resize(const R: TRect); overload;
-    //
-    procedure DrawBlend(DC: HDC; const P: TPoint; AAlpha: Byte = MaxByte); overload;
-    procedure DrawBlend(DC: HDC; const P: TPoint; AMode: TACLBlendMode; AAlpha: Byte = MaxByte); overload;
-    procedure DrawBlend(DC: HDC; const R: TRect; AAlpha: Byte = MaxByte; ASmoothStretch: Boolean = False); overload;
-    procedure DrawCopy(DC: HDC; const P: TPoint); overload;
-    procedure DrawCopy(DC: HDC; const R: TRect; ASmoothStretch: Boolean = False); overload;
-    //
-    property Bitmap: HBITMAP read FBitmap;
-    property Canvas: TCanvas read GetCanvas;
-    property ClientRect: TRect read GetClientRect;
-    property ColorCount: Integer read FColorCount;
-    property Colors: PRGBQuadArray read FColors;
-    property Empty: Boolean read GetEmpty;
-    property Handle: HDC read FHandle;
-    property Height: Integer read FHeight;
-    property Width: Integer read FWidth;
-=======
     procedure DrawBlend(DC: HDC; const P: TPoint;
       AMode: TACLBlendMode; AAlpha: Byte = MaxByte); overload;
     procedure DrawBlend(DC: HDC; const R: TRect;
       AAlpha: Byte = MaxByte; ASmoothStretch: Boolean = False); overload;
->>>>>>> 71b1194c
   end;
 
   { TACLCacheLayer }
